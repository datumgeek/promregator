--- conflicted
+++ resolved
@@ -231,15 +231,9 @@
 				mf = new MetricsFetcherSimulator(accessURL, ae, mfse, mfm, upChild);
 			} else {
 				if (this.proxyHost != null && this.proxyPort != 0) {
-<<<<<<< HEAD
-					mf = new CFMetricsFetcher(accessURL, instance.getInstanceId(), this.ae, mfse, this.proxyHost, this.proxyPort, mfm, upChild, this.promregatorInstanceIdentifier);
+					mf = new CFMetricsFetcher(accessURL, instance.getInstanceId(), ae, mfse, this.proxyHost, this.proxyPort, mfm, upChild, this.promregatorInstanceIdentifier);
 				} else {
-					mf = new CFMetricsFetcher(accessURL, instance.getInstanceId(), this.ae, mfse, mfm, upChild, this.promregatorInstanceIdentifier);
-=======
-					mf = new CFMetricsFetcher(accessURL, instance.getInstanceId(), ae, mfse, this.proxyHost, this.proxyPort, mfm, upChild);
-				} else {
-					mf = new CFMetricsFetcher(accessURL, instance.getInstanceId(), ae, mfse, mfm, upChild);
->>>>>>> 2f97558d
+					mf = new CFMetricsFetcher(accessURL, instance.getInstanceId(), ae, mfse, mfm, upChild, this.promregatorInstanceIdentifier);
 				}
 			}
 			callablesList.add(mf);
