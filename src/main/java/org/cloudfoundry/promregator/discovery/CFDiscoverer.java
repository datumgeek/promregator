package org.cloudfoundry.promregator.discovery;

<<<<<<< HEAD
import java.time.Clock;
import java.time.Instant;
import java.time.temporal.ChronoUnit;
import java.util.HashMap;
import java.util.Iterator;
import java.util.LinkedList;
=======
>>>>>>> 6ccf091c
import java.util.List;
import java.util.function.Predicate;

import javax.validation.constraints.Null;

<<<<<<< HEAD
import org.apache.log4j.Logger;
import org.cloudfoundry.client.v2.organizations.GetOrganizationResponse;
import org.cloudfoundry.client.v2.servicebindings.ServiceBindingResource;
import org.cloudfoundry.client.v2.spaces.SpaceApplicationSummary;
import org.cloudfoundry.client.v2.userprovidedserviceinstances.ListUserProvidedServiceInstancesResponse;
import org.cloudfoundry.client.v2.userprovidedserviceinstances.UserProvidedServiceInstanceResource;
import org.cloudfoundry.promregator.auth.AuthenticationEnricher;
import org.cloudfoundry.promregator.auth.BasicAuthenticationEnricher;
import org.cloudfoundry.promregator.auth.NullEnricher;
import org.cloudfoundry.promregator.cfaccessor.CFAccessor;
import org.cloudfoundry.promregator.config.BasicAuthenticationConfiguration;
import org.cloudfoundry.promregator.config.PromregatorConfiguration;
import org.cloudfoundry.promregator.messagebus.MessageBusDestination;
import org.cloudfoundry.promregator.scanner.AppInstanceScanner;
import org.cloudfoundry.promregator.scanner.ResolvedTarget;
import org.cloudfoundry.promregator.scanner.ScannerUtils;
import org.cloudfoundry.promregator.scanner.TargetResolver;
import org.springframework.beans.factory.annotation.Autowired;
import org.springframework.beans.factory.annotation.Value;
import org.springframework.jms.core.JmsTemplate;
import org.springframework.scheduling.annotation.Scheduled;
import org.springframework.stereotype.Component;

import reactor.core.publisher.Flux;
import reactor.core.publisher.Mono;
import reactor.core.scheduler.Schedulers;

@Component
public class CFDiscoverer {
	private static final Logger log = Logger.getLogger(CFDiscoverer.class);

	private static final AuthenticationEnricher NULL_ENRICHER = new NullEnricher();
	
	@Autowired
	private TargetResolver targetResolver;
	
	@Autowired
	private AppInstanceScanner appInstanceScanner;
	
	@Autowired
	private PromregatorConfiguration promregatorConfiguration;

	@Autowired
	private JmsTemplate jmsTemplate;
	
	@Autowired
	private CFAccessor cfAccessor;
	

	@Autowired
	private Clock clock;
	
	private Map<Instance, Instant> instanceExpiryMap = new ConcurrentHashMap<>();
	
	@Value("${promregator.discoverer.timeout:600}")
	private int expiryTimeout;
=======
import org.cloudfoundry.promregator.scanner.Instance;

public interface CFDiscoverer {
>>>>>>> 6ccf091c
	
	/**
	 * performs the discovery based on the configured set of targets in the configuration, (pre-)filtering the returned set applying the filter criteria supplied.
	 * The instances discovered are automatically registered at this Discoverer
	 * @param applicationIdFilter the (pre-)filter based on ApplicationIds, allowing to early filter the list of instances to discover
	 * @param instanceFilter the (pre-)filter based on the Instance instance, allowing to filter the lost if instances to discover
	 * @return the list of Instances which were discovered (and registered).
	 */
<<<<<<< HEAD
	@Null
	public List<Instance> discover(@Null Predicate<? super String> applicationIdFilter, @Null Predicate<? super Instance> instanceFilter) {
		
		Flux<Instance> configurationTargetDiscoveryFlux = Mono.fromCallable( () -> this.discoverConfigurationTargets(applicationIdFilter, instanceFilter))
		.subscribeOn(Schedulers.elastic())
		.elapsed()
		.map(tuple -> {
			Long time = tuple.getT1();
			log.debug(String.format("Configuration-Target-based discovery returned after %dms", time));
			return tuple.getT2();
		})
		.flatMapMany(list -> Flux.fromIterable(list))
		.log(CFDiscoverer.class.getCanonicalName()+".configurationTargetDiscovery")
		.doOnError(e -> {
			log.error("Error while performing configuration-target-based discovery", e);
		}).onErrorResume(__ -> Flux.empty());
		
		Flux<Instance> upsDiscoveryFlux = Mono.fromCallable( () -> this.discoverUserProvidedServices(applicationIdFilter, instanceFilter))
		.subscribeOn(Schedulers.elastic())
		.elapsed()
		.map(tuple -> {
			Long time = tuple.getT1();
			log.debug(String.format("UPS-based discovery returned after %dms", time));
			return tuple.getT2();
		})
		.flatMapMany(list -> Flux.fromIterable(list))
		.log(CFDiscoverer.class.getCanonicalName()+".upsBasedDiscovery")
		.doOnError(e -> {
			log.error("Error while performing UPS-based discovery", e);
		}).onErrorResume(__ -> Flux.empty());

		List<Instance> instanceList = Flux.merge(configurationTargetDiscoveryFlux, upsDiscoveryFlux)
		.collectList().block();
		
		if (instanceList != null) {
			// ensure that the instances are registered / touched properly
			for (Instance instance : instanceList) {
				this.registerInstance(instance);
			}
		}
		
		return instanceList;
	}

	private List<Instance> discoverConfigurationTargets(Predicate<? super String> applicationIdFilter,
			Predicate<? super Instance> instanceFilter) {
		log.debug(String.format("We have %d targets configured", this.promregatorConfiguration.getTargets().size()));
		
		List<ResolvedTarget> resolvedTargets = this.targetResolver.resolveTargets(this.promregatorConfiguration.getTargets());
		if (resolvedTargets == null) {
			log.warn("Target resolved was unable to resolve configured targets");
			return null;
		}
		log.debug(String.format("Raw list contains %d resolved targets", resolvedTargets.size()));
		
		List<Instance> instanceList = this.appInstanceScanner.determineInstancesFromTargets(resolvedTargets, applicationIdFilter, instanceFilter);
		if (instanceList == null) {
			log.warn("Instance Scanner unable to determine instances from provided targets");
			return null;
		}
		log.debug(String.format("Raw list contains %d instances", instanceList.size()));
		return instanceList;
	}

	private List<Instance> discoverUserProvidedServices(@Null Predicate<? super String> applicationIdFilter,
			@Null Predicate<? super Instance> instanceFilter) {
		
		// TODO: Handle errors here much more properly!
		
		Mono<ListUserProvidedServiceInstancesResponse> upsListMono = this.cfAccessor.retrieveAllUserProvidedServicesPromregatorRelevant();
		
		HashMap<String, Map<String, Object>> mapUPS2Credentials = new HashMap<>();
		HashMap<String, String> mapUPS2SpaceId = new HashMap<>();
		
		Flux<UserProvidedServiceInstanceResource> promregatorUPSFlux = upsListMono.map(resp -> resp.getResources())
		.flatMapMany(res -> {
			return Flux.fromIterable(res);
		}).doOnNext(item -> {
			String upsId = item.getMetadata().getId();

			Map<String, Object> creds = item.getEntity().getCredentials();
			mapUPS2Credentials.put(upsId, creds);
			
			String spaceId = item.getEntity().getSpaceId();
			mapUPS2SpaceId.put(upsId, spaceId);
		});
		
		/* Stream 2: Retrieve Application Ids via UPS bindings */
		HashMap<String, List<String>> mapUPS2ApplicationIds = new HashMap<>();
		
		Flux<ServiceBindingResource> stream2 = promregatorUPSFlux.map(item -> item.getMetadata().getId())
		.flatMap(upsId -> this.cfAccessor.retrieveUserProvidedServiceBindings(upsId))
		.map(resp -> resp.getResources())
		.flatMap(list -> Flux.fromIterable(list));
		
		if (applicationIdFilter != null) {
			stream2 = stream2.filter(binding -> applicationIdFilter.test(binding.getEntity().getApplicationId()));
		}
		
		stream2 = stream2.doOnNext(binding -> {
			String upsId = binding.getEntity().getServiceInstanceId();
			String applicationId = binding.getEntity().getApplicationId();
			
			// Warning! There may be multiple ApplicationIds per UPSId 
			// and there might also be multiple bindings between the application and the same UPS!
			if (!mapUPS2ApplicationIds.containsKey(upsId)) {
				mapUPS2ApplicationIds.put(upsId, new LinkedList<>());
			}
			
			List<String> applicationIds = mapUPS2ApplicationIds.get(upsId);
			applicationIds.add(applicationId);
		});

		/* Note, that due to the (optional) applicationIdFilter, we also only want to process those further, 
		 * which we require. Stream2 comes to rescue!
		 */
		
		Flux<String> appFileredSpaceIdFlux = stream2.map(binding -> {
			String upsId = binding.getEntity().getServiceInstanceId();
			/* Note that mapUPS2SpaceId was already filled with the doOnNext() above! */
			return mapUPS2SpaceId.get(upsId);
		}).distinct()
		.cache();

		/* Stream 1: Retrieve org/space information */
		HashMap<String, String> mapSpaceId2SpaceName = new HashMap<>();
		HashMap<String, String> mapSpaceId2OrgId = new HashMap<>();
		HashMap<String, String> mapOrgId2OrgName = new HashMap<>();
		
		Flux<GetOrganizationResponse> stream1 = appFileredSpaceIdFlux.flatMap(spaceId -> this.cfAccessor.retrieveSpace(spaceId))
		.doOnNext(space -> {
			String spaceId = space.getMetadata().getId();
			String spaceName = space.getEntity().getName();
			mapSpaceId2SpaceName.put(spaceId, spaceName);
			
			String orgId = space.getEntity().getOrganizationId();
			mapSpaceId2OrgId.put(spaceId, orgId);
		}).map(space -> space.getEntity().getOrganizationId())
		.distinct()
		.flatMap(orgId -> this.cfAccessor.retrieveOrg(orgId))
		.doOnNext(org -> {
			String orgId = org.getMetadata().getId();
			String orgName = org.getEntity().getName();
			mapOrgId2OrgName.put(orgId, orgName);
		});
		
		/* Stream 3: Retrieve SpaceApplicationSummaries based on applicationIds */
		HashMap<String, SpaceApplicationSummary> mapApplicationId2spaceSummaryApplication = new HashMap<>();
		
		Flux<SpaceApplicationSummary> stream3 = appFileredSpaceIdFlux.flatMap(spaceId -> this.cfAccessor.retrieveSpaceSummary(spaceId))
		.map(resp -> resp.getApplications())
		.flatMap(list -> Flux.fromIterable(list))
		.doOnNext(spaceSummaryApplication -> {
			String applicationId = spaceSummaryApplication.getId();
			mapApplicationId2spaceSummaryApplication.put(applicationId, spaceSummaryApplication);
		});
		
		/* wait for all streams to complete (which automatically fills all our HashMaps */
		Mono.when(stream1, stream3).block();
		
		/* fiddle everything together */
		List<Instance> instances = new LinkedList<>();
		for (Entry<String, List<String>> ups2AppIdsEntry : mapUPS2ApplicationIds.entrySet()) {
			String upsId = ups2AppIdsEntry.getKey();
			String spaceId = mapUPS2SpaceId.get(upsId);
			String spaceName = mapSpaceId2SpaceName.get(spaceId);
			String orgId = mapSpaceId2OrgId.get(spaceId);
			String orgName = mapOrgId2OrgName.get(orgId);
			
			Map<String, Object> creds = mapUPS2Credentials.get(upsId);
			String path = (String) creds.get("path");
			String protocol = (String) creds.get("protocol");
			
			String username = (String) creds.get("username");
			String password = (String) creds.get("password");
			
			for (String appId : ups2AppIdsEntry.getValue()) {
				SpaceApplicationSummary spaceApplicationSummary = mapApplicationId2spaceSummaryApplication.get(appId);

				String applicationUrl = String.format("%s://%s", protocol, spaceApplicationSummary.getUrls().get(0));
				String accessUrl = ScannerUtils.determineAccessURL(applicationUrl, path);
				
				int numberOfInstances = spaceApplicationSummary.getInstances();
				
				for (int i = 0; i<numberOfInstances; i++) {
					AuthenticationEnricher ae = NULL_ENRICHER;
					if (username != null && password != null) {
						BasicAuthenticationConfiguration authenticatorConfig = new BasicAuthenticationConfiguration();
						authenticatorConfig.setUsername(username);
						authenticatorConfig.setPassword(password);
						ae = new BasicAuthenticationEnricher(authenticatorConfig);
					}
					// TODO also handle OAuth2XSUAAEnricher
					
					Instance inst = new UPSBasedInstance(String.format("%s:%d", appId, i), accessUrl, orgName, spaceName, spaceApplicationSummary.getName(), ae);
					instances.add(inst);
				}
			}
		}
		
		List<Instance> filteredInstances = new LinkedList<>();
		if (instanceFilter != null) {
			for (Instance inst : instances) {
				if (instanceFilter.test(inst)) {
					filteredInstances.add(inst);
				}
			}
		} else {
			filteredInstances = instances;
		}
		
		return filteredInstances;
	}
	
	private void registerInstance(Instance instance) {
		Instant timeout = nextTimeout();
		this.instanceExpiryMap.put(instance, timeout);
		// NB: If already in the map, then the timeout is overwritten => refreshing/touching
	}
	
	/**
	 * checks whether a given instance is known at this Discoverer (or may already have expired)
	 * @param instance the instance which shall be checked
	 * @return <code>true</code> if the instance is registered; <code>false</code> otherwise. Note that the response is independent whether the validity of the instance has already expired or not!
	 */
	public boolean isInstanceRegistered(Instance instance) {
		return this.instanceExpiryMap.containsKey(instance);
	}

	private Instant nextTimeout() {
		Instant timeout = Instant.now(this.clock).plus(this.expiryTimeout, ChronoUnit.SECONDS);
		
		return timeout;
	}
	
	/**
	 * checks the list of registered Instances to be expired.
	 * This method is automatically called by the Spring framework in regular intervals asynchronously.
	 */
	@Scheduled(fixedDelay=60*1000)
	public void cleanup() {
		Instant now = Instant.now(this.clock);
		
		for (Iterator<Entry<Instance, Instant>> it = this.instanceExpiryMap.entrySet().iterator(); it.hasNext();) {
			Entry<Instance, Instant> entry = it.next();
			
			if (entry.getValue().isAfter(now)) {
				// not ripe yet; skip
				continue;
			}
			
			log.info(String.format("Instance %s has timed out; cleaning up", entry.getKey()));
			
			// broadcast event to JMS topic, that the instance is to be deleted
			this.jmsTemplate.convertAndSend(MessageBusDestination.DISCOVERER_INSTANCE_REMOVED, entry.getKey());
			
			it.remove();
		}
	}
	
	public void setClock(Clock newClock) {
		this.clock = newClock;
	}
=======
	List<Instance> discover(@Null Predicate<? super String> applicationIdFilter, @Null Predicate<? super Instance> instanceFilter);
>>>>>>> 6ccf091c
}<|MERGE_RESOLUTION|>--- conflicted
+++ resolved
@@ -1,81 +1,11 @@
 package org.cloudfoundry.promregator.discovery;
 
-<<<<<<< HEAD
-import java.time.Clock;
-import java.time.Instant;
-import java.time.temporal.ChronoUnit;
-import java.util.HashMap;
-import java.util.Iterator;
-import java.util.LinkedList;
-=======
->>>>>>> 6ccf091c
 import java.util.List;
 import java.util.function.Predicate;
 
 import javax.validation.constraints.Null;
 
-<<<<<<< HEAD
-import org.apache.log4j.Logger;
-import org.cloudfoundry.client.v2.organizations.GetOrganizationResponse;
-import org.cloudfoundry.client.v2.servicebindings.ServiceBindingResource;
-import org.cloudfoundry.client.v2.spaces.SpaceApplicationSummary;
-import org.cloudfoundry.client.v2.userprovidedserviceinstances.ListUserProvidedServiceInstancesResponse;
-import org.cloudfoundry.client.v2.userprovidedserviceinstances.UserProvidedServiceInstanceResource;
-import org.cloudfoundry.promregator.auth.AuthenticationEnricher;
-import org.cloudfoundry.promregator.auth.BasicAuthenticationEnricher;
-import org.cloudfoundry.promregator.auth.NullEnricher;
-import org.cloudfoundry.promregator.cfaccessor.CFAccessor;
-import org.cloudfoundry.promregator.config.BasicAuthenticationConfiguration;
-import org.cloudfoundry.promregator.config.PromregatorConfiguration;
-import org.cloudfoundry.promregator.messagebus.MessageBusDestination;
-import org.cloudfoundry.promregator.scanner.AppInstanceScanner;
-import org.cloudfoundry.promregator.scanner.ResolvedTarget;
-import org.cloudfoundry.promregator.scanner.ScannerUtils;
-import org.cloudfoundry.promregator.scanner.TargetResolver;
-import org.springframework.beans.factory.annotation.Autowired;
-import org.springframework.beans.factory.annotation.Value;
-import org.springframework.jms.core.JmsTemplate;
-import org.springframework.scheduling.annotation.Scheduled;
-import org.springframework.stereotype.Component;
-
-import reactor.core.publisher.Flux;
-import reactor.core.publisher.Mono;
-import reactor.core.scheduler.Schedulers;
-
-@Component
-public class CFDiscoverer {
-	private static final Logger log = Logger.getLogger(CFDiscoverer.class);
-
-	private static final AuthenticationEnricher NULL_ENRICHER = new NullEnricher();
-	
-	@Autowired
-	private TargetResolver targetResolver;
-	
-	@Autowired
-	private AppInstanceScanner appInstanceScanner;
-	
-	@Autowired
-	private PromregatorConfiguration promregatorConfiguration;
-
-	@Autowired
-	private JmsTemplate jmsTemplate;
-	
-	@Autowired
-	private CFAccessor cfAccessor;
-	
-
-	@Autowired
-	private Clock clock;
-	
-	private Map<Instance, Instant> instanceExpiryMap = new ConcurrentHashMap<>();
-	
-	@Value("${promregator.discoverer.timeout:600}")
-	private int expiryTimeout;
-=======
-import org.cloudfoundry.promregator.scanner.Instance;
-
 public interface CFDiscoverer {
->>>>>>> 6ccf091c
 	
 	/**
 	 * performs the discovery based on the configured set of targets in the configuration, (pre-)filtering the returned set applying the filter criteria supplied.
@@ -84,271 +14,6 @@
 	 * @param instanceFilter the (pre-)filter based on the Instance instance, allowing to filter the lost if instances to discover
 	 * @return the list of Instances which were discovered (and registered).
 	 */
-<<<<<<< HEAD
-	@Null
-	public List<Instance> discover(@Null Predicate<? super String> applicationIdFilter, @Null Predicate<? super Instance> instanceFilter) {
-		
-		Flux<Instance> configurationTargetDiscoveryFlux = Mono.fromCallable( () -> this.discoverConfigurationTargets(applicationIdFilter, instanceFilter))
-		.subscribeOn(Schedulers.elastic())
-		.elapsed()
-		.map(tuple -> {
-			Long time = tuple.getT1();
-			log.debug(String.format("Configuration-Target-based discovery returned after %dms", time));
-			return tuple.getT2();
-		})
-		.flatMapMany(list -> Flux.fromIterable(list))
-		.log(CFDiscoverer.class.getCanonicalName()+".configurationTargetDiscovery")
-		.doOnError(e -> {
-			log.error("Error while performing configuration-target-based discovery", e);
-		}).onErrorResume(__ -> Flux.empty());
-		
-		Flux<Instance> upsDiscoveryFlux = Mono.fromCallable( () -> this.discoverUserProvidedServices(applicationIdFilter, instanceFilter))
-		.subscribeOn(Schedulers.elastic())
-		.elapsed()
-		.map(tuple -> {
-			Long time = tuple.getT1();
-			log.debug(String.format("UPS-based discovery returned after %dms", time));
-			return tuple.getT2();
-		})
-		.flatMapMany(list -> Flux.fromIterable(list))
-		.log(CFDiscoverer.class.getCanonicalName()+".upsBasedDiscovery")
-		.doOnError(e -> {
-			log.error("Error while performing UPS-based discovery", e);
-		}).onErrorResume(__ -> Flux.empty());
 
-		List<Instance> instanceList = Flux.merge(configurationTargetDiscoveryFlux, upsDiscoveryFlux)
-		.collectList().block();
-		
-		if (instanceList != null) {
-			// ensure that the instances are registered / touched properly
-			for (Instance instance : instanceList) {
-				this.registerInstance(instance);
-			}
-		}
-		
-		return instanceList;
-	}
-
-	private List<Instance> discoverConfigurationTargets(Predicate<? super String> applicationIdFilter,
-			Predicate<? super Instance> instanceFilter) {
-		log.debug(String.format("We have %d targets configured", this.promregatorConfiguration.getTargets().size()));
-		
-		List<ResolvedTarget> resolvedTargets = this.targetResolver.resolveTargets(this.promregatorConfiguration.getTargets());
-		if (resolvedTargets == null) {
-			log.warn("Target resolved was unable to resolve configured targets");
-			return null;
-		}
-		log.debug(String.format("Raw list contains %d resolved targets", resolvedTargets.size()));
-		
-		List<Instance> instanceList = this.appInstanceScanner.determineInstancesFromTargets(resolvedTargets, applicationIdFilter, instanceFilter);
-		if (instanceList == null) {
-			log.warn("Instance Scanner unable to determine instances from provided targets");
-			return null;
-		}
-		log.debug(String.format("Raw list contains %d instances", instanceList.size()));
-		return instanceList;
-	}
-
-	private List<Instance> discoverUserProvidedServices(@Null Predicate<? super String> applicationIdFilter,
-			@Null Predicate<? super Instance> instanceFilter) {
-		
-		// TODO: Handle errors here much more properly!
-		
-		Mono<ListUserProvidedServiceInstancesResponse> upsListMono = this.cfAccessor.retrieveAllUserProvidedServicesPromregatorRelevant();
-		
-		HashMap<String, Map<String, Object>> mapUPS2Credentials = new HashMap<>();
-		HashMap<String, String> mapUPS2SpaceId = new HashMap<>();
-		
-		Flux<UserProvidedServiceInstanceResource> promregatorUPSFlux = upsListMono.map(resp -> resp.getResources())
-		.flatMapMany(res -> {
-			return Flux.fromIterable(res);
-		}).doOnNext(item -> {
-			String upsId = item.getMetadata().getId();
-
-			Map<String, Object> creds = item.getEntity().getCredentials();
-			mapUPS2Credentials.put(upsId, creds);
-			
-			String spaceId = item.getEntity().getSpaceId();
-			mapUPS2SpaceId.put(upsId, spaceId);
-		});
-		
-		/* Stream 2: Retrieve Application Ids via UPS bindings */
-		HashMap<String, List<String>> mapUPS2ApplicationIds = new HashMap<>();
-		
-		Flux<ServiceBindingResource> stream2 = promregatorUPSFlux.map(item -> item.getMetadata().getId())
-		.flatMap(upsId -> this.cfAccessor.retrieveUserProvidedServiceBindings(upsId))
-		.map(resp -> resp.getResources())
-		.flatMap(list -> Flux.fromIterable(list));
-		
-		if (applicationIdFilter != null) {
-			stream2 = stream2.filter(binding -> applicationIdFilter.test(binding.getEntity().getApplicationId()));
-		}
-		
-		stream2 = stream2.doOnNext(binding -> {
-			String upsId = binding.getEntity().getServiceInstanceId();
-			String applicationId = binding.getEntity().getApplicationId();
-			
-			// Warning! There may be multiple ApplicationIds per UPSId 
-			// and there might also be multiple bindings between the application and the same UPS!
-			if (!mapUPS2ApplicationIds.containsKey(upsId)) {
-				mapUPS2ApplicationIds.put(upsId, new LinkedList<>());
-			}
-			
-			List<String> applicationIds = mapUPS2ApplicationIds.get(upsId);
-			applicationIds.add(applicationId);
-		});
-
-		/* Note, that due to the (optional) applicationIdFilter, we also only want to process those further, 
-		 * which we require. Stream2 comes to rescue!
-		 */
-		
-		Flux<String> appFileredSpaceIdFlux = stream2.map(binding -> {
-			String upsId = binding.getEntity().getServiceInstanceId();
-			/* Note that mapUPS2SpaceId was already filled with the doOnNext() above! */
-			return mapUPS2SpaceId.get(upsId);
-		}).distinct()
-		.cache();
-
-		/* Stream 1: Retrieve org/space information */
-		HashMap<String, String> mapSpaceId2SpaceName = new HashMap<>();
-		HashMap<String, String> mapSpaceId2OrgId = new HashMap<>();
-		HashMap<String, String> mapOrgId2OrgName = new HashMap<>();
-		
-		Flux<GetOrganizationResponse> stream1 = appFileredSpaceIdFlux.flatMap(spaceId -> this.cfAccessor.retrieveSpace(spaceId))
-		.doOnNext(space -> {
-			String spaceId = space.getMetadata().getId();
-			String spaceName = space.getEntity().getName();
-			mapSpaceId2SpaceName.put(spaceId, spaceName);
-			
-			String orgId = space.getEntity().getOrganizationId();
-			mapSpaceId2OrgId.put(spaceId, orgId);
-		}).map(space -> space.getEntity().getOrganizationId())
-		.distinct()
-		.flatMap(orgId -> this.cfAccessor.retrieveOrg(orgId))
-		.doOnNext(org -> {
-			String orgId = org.getMetadata().getId();
-			String orgName = org.getEntity().getName();
-			mapOrgId2OrgName.put(orgId, orgName);
-		});
-		
-		/* Stream 3: Retrieve SpaceApplicationSummaries based on applicationIds */
-		HashMap<String, SpaceApplicationSummary> mapApplicationId2spaceSummaryApplication = new HashMap<>();
-		
-		Flux<SpaceApplicationSummary> stream3 = appFileredSpaceIdFlux.flatMap(spaceId -> this.cfAccessor.retrieveSpaceSummary(spaceId))
-		.map(resp -> resp.getApplications())
-		.flatMap(list -> Flux.fromIterable(list))
-		.doOnNext(spaceSummaryApplication -> {
-			String applicationId = spaceSummaryApplication.getId();
-			mapApplicationId2spaceSummaryApplication.put(applicationId, spaceSummaryApplication);
-		});
-		
-		/* wait for all streams to complete (which automatically fills all our HashMaps */
-		Mono.when(stream1, stream3).block();
-		
-		/* fiddle everything together */
-		List<Instance> instances = new LinkedList<>();
-		for (Entry<String, List<String>> ups2AppIdsEntry : mapUPS2ApplicationIds.entrySet()) {
-			String upsId = ups2AppIdsEntry.getKey();
-			String spaceId = mapUPS2SpaceId.get(upsId);
-			String spaceName = mapSpaceId2SpaceName.get(spaceId);
-			String orgId = mapSpaceId2OrgId.get(spaceId);
-			String orgName = mapOrgId2OrgName.get(orgId);
-			
-			Map<String, Object> creds = mapUPS2Credentials.get(upsId);
-			String path = (String) creds.get("path");
-			String protocol = (String) creds.get("protocol");
-			
-			String username = (String) creds.get("username");
-			String password = (String) creds.get("password");
-			
-			for (String appId : ups2AppIdsEntry.getValue()) {
-				SpaceApplicationSummary spaceApplicationSummary = mapApplicationId2spaceSummaryApplication.get(appId);
-
-				String applicationUrl = String.format("%s://%s", protocol, spaceApplicationSummary.getUrls().get(0));
-				String accessUrl = ScannerUtils.determineAccessURL(applicationUrl, path);
-				
-				int numberOfInstances = spaceApplicationSummary.getInstances();
-				
-				for (int i = 0; i<numberOfInstances; i++) {
-					AuthenticationEnricher ae = NULL_ENRICHER;
-					if (username != null && password != null) {
-						BasicAuthenticationConfiguration authenticatorConfig = new BasicAuthenticationConfiguration();
-						authenticatorConfig.setUsername(username);
-						authenticatorConfig.setPassword(password);
-						ae = new BasicAuthenticationEnricher(authenticatorConfig);
-					}
-					// TODO also handle OAuth2XSUAAEnricher
-					
-					Instance inst = new UPSBasedInstance(String.format("%s:%d", appId, i), accessUrl, orgName, spaceName, spaceApplicationSummary.getName(), ae);
-					instances.add(inst);
-				}
-			}
-		}
-		
-		List<Instance> filteredInstances = new LinkedList<>();
-		if (instanceFilter != null) {
-			for (Instance inst : instances) {
-				if (instanceFilter.test(inst)) {
-					filteredInstances.add(inst);
-				}
-			}
-		} else {
-			filteredInstances = instances;
-		}
-		
-		return filteredInstances;
-	}
-	
-	private void registerInstance(Instance instance) {
-		Instant timeout = nextTimeout();
-		this.instanceExpiryMap.put(instance, timeout);
-		// NB: If already in the map, then the timeout is overwritten => refreshing/touching
-	}
-	
-	/**
-	 * checks whether a given instance is known at this Discoverer (or may already have expired)
-	 * @param instance the instance which shall be checked
-	 * @return <code>true</code> if the instance is registered; <code>false</code> otherwise. Note that the response is independent whether the validity of the instance has already expired or not!
-	 */
-	public boolean isInstanceRegistered(Instance instance) {
-		return this.instanceExpiryMap.containsKey(instance);
-	}
-
-	private Instant nextTimeout() {
-		Instant timeout = Instant.now(this.clock).plus(this.expiryTimeout, ChronoUnit.SECONDS);
-		
-		return timeout;
-	}
-	
-	/**
-	 * checks the list of registered Instances to be expired.
-	 * This method is automatically called by the Spring framework in regular intervals asynchronously.
-	 */
-	@Scheduled(fixedDelay=60*1000)
-	public void cleanup() {
-		Instant now = Instant.now(this.clock);
-		
-		for (Iterator<Entry<Instance, Instant>> it = this.instanceExpiryMap.entrySet().iterator(); it.hasNext();) {
-			Entry<Instance, Instant> entry = it.next();
-			
-			if (entry.getValue().isAfter(now)) {
-				// not ripe yet; skip
-				continue;
-			}
-			
-			log.info(String.format("Instance %s has timed out; cleaning up", entry.getKey()));
-			
-			// broadcast event to JMS topic, that the instance is to be deleted
-			this.jmsTemplate.convertAndSend(MessageBusDestination.DISCOVERER_INSTANCE_REMOVED, entry.getKey());
-			
-			it.remove();
-		}
-	}
-	
-	public void setClock(Clock newClock) {
-		this.clock = newClock;
-	}
-=======
 	List<Instance> discover(@Null Predicate<? super String> applicationIdFilter, @Null Predicate<? super Instance> instanceFilter);
->>>>>>> 6ccf091c
-}+}
