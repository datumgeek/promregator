package org.cloudfoundry.promregator.websecurity;

import java.util.UUID;

import org.cloudfoundry.promregator.config.InboundAuthorizationMode;
import org.springframework.beans.factory.annotation.Value;
import org.springframework.context.annotation.Bean;
import org.springframework.context.annotation.Configuration;
import org.springframework.security.authentication.AuthenticationManager;
import org.springframework.security.config.BeanIds;
import org.springframework.security.config.annotation.web.builders.HttpSecurity;
import org.springframework.security.config.annotation.web.builders.WebSecurity;
import org.springframework.security.config.annotation.web.configuration.EnableWebSecurity;
import org.springframework.security.config.annotation.web.configuration.WebSecurityConfigurerAdapter;
import org.springframework.security.core.userdetails.User;
import org.springframework.security.core.userdetails.UserDetailsService;
import org.springframework.security.provisioning.InMemoryUserDetailsManager;
import org.springframework.security.web.savedrequest.HttpSessionRequestCache;
import org.springframework.security.web.savedrequest.RequestCache;

@Configuration
@EnableWebSecurity
public class SecurityConfig extends WebSecurityConfigurerAdapter {
	@Bean(name = BeanIds.AUTHENTICATION_MANAGER)
	@Override
	// see also
	// https://stackoverflow.com/questions/21633555/how-to-inject-authenticationmanager-using-java-configuration-in-a-custom-filter
	public AuthenticationManager authenticationManagerBean() throws Exception {
		return super.authenticationManagerBean();
	}

	@Value("${promregator.discovery.auth:NONE}")
	private InboundAuthorizationMode discoveryAuth;

	@Value("${promregator.endpoint.auth:NONE}")
	private InboundAuthorizationMode endpointAuth;

	@Value("${promregator.metrics.auth:NONE}")
	private InboundAuthorizationMode promregatorMetricsAuth;
	
	@Value("${promregator.cache.invalidate.auth:NONE}")
	private InboundAuthorizationMode cacheInvalidateAuth;

	private boolean isInboundAuthSecurityEnabled() {
		if (this.discoveryAuth != InboundAuthorizationMode.NONE)
			return true;

		if (this.endpointAuth != InboundAuthorizationMode.NONE)
			return true;

		if (this.promregatorMetricsAuth != InboundAuthorizationMode.NONE)
			return true;
<<<<<<< HEAD
		
		if (this.cacheInvalidateAuth != InboundAuthorizationMode.NONE)
			return true;
		
=======

>>>>>>> 41a92ff0
		return false;
	}

	@Value("${promregator.authentication.basic.username:promregator}")
	private String basicAuthUsername;

	@Value("${promregator.authentication.basic.password:#{null}}")
	private String basicAuthPassword;

	// see also
	// https://www.boraji.com/spring-security-4-http-basic-authentication-example
	// and
	// https://stackoverflow.com/questions/46999940/spring-boot-passwordencoder-error
	@Bean
	public UserDetailsService userDetailsService() {
		InMemoryUserDetailsManager manager = new InMemoryUserDetailsManager();

		String password = this.basicAuthPassword;
		if (password == null) {
			password = UUID.randomUUID().toString();

			// NB: Logging does not work here properly yet; better use stderr
			System.err.println();
			System.err.println(
					String.format("Using generated password for user %s: %s", this.basicAuthUsername, password));
			System.err.println();
		}

		manager.createUser(User.withUsername(this.basicAuthUsername).password(String.format("{noop}%s", password))
				.roles("USER").build());
		return manager;
	}

	private HttpSecurity determineHttpSecurityForEndpoint(HttpSecurity secInitial, String endpoint,
			InboundAuthorizationMode iam) throws Exception {

		HttpSecurity sec = secInitial;
		if (iam == InboundAuthorizationMode.BASIC) {
			System.err.println(String.format("Endpoint %s is BASIC authentication protected", endpoint));
			sec = sec.authorizeRequests().antMatchers(endpoint).authenticated().and();
		}
		// NB: Ignoring is not possible in this method; see configure(WebSecurity web)
		return sec;
	}

	@Override
	protected void configure(HttpSecurity security) throws Exception {
		if (!this.isInboundAuthSecurityEnabled()) {
			security.httpBasic().disable();
			return;
		}

		HttpSecurity sec = security;
		sec = this.determineHttpSecurityForEndpoint(sec, "/discovery", this.discoveryAuth);
		sec = this.determineHttpSecurityForEndpoint(sec, "/metrics", this.endpointAuth);
		sec = this.determineHttpSecurityForEndpoint(sec, "/singleTargetMetrics/**", this.endpointAuth);
		sec = this.determineHttpSecurityForEndpoint(sec, "/promregatorMetrics", this.promregatorMetricsAuth);
		sec = this.determineHttpSecurityForEndpoint(sec, "/cache/invalidate", this.cacheInvalidateAuth);

		
		// see also https://github.com/spring-projects/spring-security/issues/4242
		security.requestCache().requestCache(this.newHttpSessionRequestCache());
		
		// see also
		// https://www.boraji.com/spring-security-4-http-basic-authentication-example
		sec.httpBasic();
	}

	private WebSecurity determineWebSecurityForEndpoint(WebSecurity secInitial, String endpoint,
			InboundAuthorizationMode iam) throws Exception {

		WebSecurity sec = secInitial;
		if (iam == InboundAuthorizationMode.NONE) {
			System.err.println(String.format("Endpoint %s is NOT authentication protected", endpoint));
			sec = sec.ignoring().antMatchers(endpoint).and();
		}
		return sec;
	}

	// see also
	// https://stackoverflow.com/questions/30366405/how-to-disable-spring-security-for-particular-url
	@Override
	public void configure(WebSecurity webInitial) throws Exception {
		if (!this.isInboundAuthSecurityEnabled()) {
			return;
		}

		WebSecurity web = webInitial;

		web = this.determineWebSecurityForEndpoint(web, "/discovery", this.discoveryAuth);
		web = this.determineWebSecurityForEndpoint(web, "/metrics", this.endpointAuth);
		web = this.determineWebSecurityForEndpoint(web, "/singleTargetMetrics/**", this.endpointAuth);
		web = this.determineWebSecurityForEndpoint(web, "/promregatorMetrics", this.promregatorMetricsAuth);
		web = this.determineWebSecurityForEndpoint(web, "/cache/invalidate", this.cacheInvalidateAuth);

	}

	/*
	 * see issue with https://github.com/spring-projects/spring-security/issues/4242
	 */
	private RequestCache newHttpSessionRequestCache() {
		HttpSessionRequestCache httpSessionRequestCache = new HttpSessionRequestCache();
		httpSessionRequestCache.setCreateSessionAllowed(false);
		return httpSessionRequestCache;
	}
}<|MERGE_RESOLUTION|>--- conflicted
+++ resolved
@@ -50,14 +50,10 @@
 
 		if (this.promregatorMetricsAuth != InboundAuthorizationMode.NONE)
 			return true;
-<<<<<<< HEAD
-		
+
 		if (this.cacheInvalidateAuth != InboundAuthorizationMode.NONE)
 			return true;
 		
-=======
-
->>>>>>> 41a92ff0
 		return false;
 	}
 
