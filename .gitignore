# Compiled class file
*.class
/target/

# Log file
*.log

# BlueJ files
*.ctxt

# Mobile Tools for Java (J2ME)
.mtj.tmp/

# Package Files #
*.jar
*.war
*.ear
*.zip
*.tar.gz
*.rar

# virtual machine crash logs, see http://www.java.com/en/download/help/error_hotspot.xml
hs_err_pid*

# files for eclipse environment
.settings/
.classpath
.project

# application.yaml for local tests
application.yaml


/application.yml
<<<<<<< HEAD
=======
/.factorypath
>>>>>>> 2f97558d
/.springBeans<|MERGE_RESOLUTION|>--- conflicted
+++ resolved
@@ -32,8 +32,5 @@
 
 
 /application.yml
-<<<<<<< HEAD
-=======
 /.factorypath
->>>>>>> 2f97558d
 /.springBeans